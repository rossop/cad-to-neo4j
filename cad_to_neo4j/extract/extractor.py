--- conflicted
+++ resolved
@@ -30,18 +30,6 @@
 import traceback
 
 from .base_extractor import BaseExtractor
-<<<<<<< HEAD
-from .feature import (
-    FeatureExtractor,
-    ExtrudeFeatureExtractor, 
-    RevolveFeatureExtractor, 
-    HoleFeatureExtractor,
-    FilletFeatureExtractor,
-    ChamferFeatureExtractor,
-    BoxFeatureExtractor,
-)
-from .sketch import SketchExtractor, SketchPointExtractor, SketchCurveExtractor, SketchLineExtractor, ProfileExtractor 
-=======
 from .sketch import (
     SketchExtractor, 
     SketchPointExtractor, 
@@ -55,7 +43,6 @@
     SketchFittedSplineExtractor,
     SketchFixedSplineExtractor,
 ) 
->>>>>>> 1cf293d8
 from .sketch.dimension import (
     SketchDimensionExtractor,
     SketchAngularDimensionExtractor,
@@ -92,8 +79,15 @@
     SymmetryConstraintExtractor,
     TangentConstraintExtractor,
     )
-    
-from .feature import ExtrudeFeatureExtractor, RevolveFeatureExtractor, FeatureExtractor
+from .feature import (
+    FeatureExtractor,
+    ExtrudeFeatureExtractor, 
+    RevolveFeatureExtractor, 
+    HoleFeatureExtractor,
+    FilletFeatureExtractor,
+    ChamferFeatureExtractor,
+    BoxFeatureExtractor,
+)
 from .construction_geometry import ConstructionPlaneExtractor, ConstructionAxisExtractor, ConstructionPointExtractor
 from .brep import BRepExtractor, BRepFaceExtractor, BRepEdgeExtractor
 
