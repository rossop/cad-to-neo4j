"""
Neo4j Transformer Module

This module provides functions to transform CAD data in a Neo4j graph database.

Classes:
    - Neo4jTransformer: A class to handle transformations in a Neo4j graph database.
"""

from ..utils.neo4j_utils import Neo4jTransactionManager
import logging
import traceback 

__all__ = ['Neo4jTransformer']

class Neo4jTransformer(Neo4jTransactionManager):
    """
    A class to handle transformations in a Neo4j graph database.

    Attributes:
        driver (neo4j.GraphDatabase.driver): The Neo4j driver for database connections.
        logger (logging.Logger): The logger for logging messages and errors.
    
    Methods:
        create_timeline_relationships(): Creates relationships between nodes based on their timeline index.
        create_profile_relationships(): Creates 'USES_PROFILE' relationships between extrusions and profiles.
        create_adjacent_face_relationships(): Creates 'ADJACENT' relationships between faces sharing the same edge.
        create_adjacent_edge_relationships(): Creates 'ADJACENT' relationships between edges sharing the same vertex.
        create_sketch_relationships(): Creates various relationships between sketch entities.
    """
    def __init__(self, uri: str, user: str, password: str, Logger: logging.Logger = None):
        """
        Initializes the Neo4jTransformer with the provided database credentials.

        Args:
            uri (str): The URI for the Neo4j database.
            user (str): The username for authentication.
            password (str): The password for authentication.
            logger (logging.Logger, optional): The logger for logging messages and errors.
        """
        super().__init__(uri, user, password)
        self.logger = Logger

    def execute(self):
        """
        Run all transformation methods to create relationships in the model.
        
        Returns:
            dict: Results of all transformations.
        """
        results = {}
        
        self.logger.info('Running all transformations...')
        
        transformation_methods = [
            self.create_timeline_relationships,
            self.create_profile_relationships,
            self.create_adjacent_face_relationships,
            self.create_adjacent_edge_relationships,
            self.create_sketch_relationships,
            self.link_sketches_to_planes,
            self.link_sketch_entities_to_dimensions,
            self.link_construction_planes,
            self.link_feature_to_extents_and_faces,
            self.link_feature_to_axes_bodies_extents,
<<<<<<< HEAD
            self.link_geometric_constraints,
=======
            self.create_sketch_axis_and_origin_for_all_sketches,
>>>>>>> b8055b26
        ]
        
        results = {}
        
        self.logger.info('Running all transformations...')
        
        for method in transformation_methods:
            method_name = method.__name__
            try:
                results[method_name] = method()
                self.logger.info(f'Successfully completed {method_name}')
            except Exception as e:
                self.logger.error(f'Exception in {method_name}: {e}\n{traceback.format_exc()}')
        
        return results


    def create_timeline_relationships(self):
        """
        Creates relationships between nodes based on their timeline index.

        Returns:
            list: The result values from the query execution.
        """
        cypher_query = """
        MATCH (n)
        WHERE n.timeline_index IS NOT NULL
        WITH n
        ORDER BY n.timeline_index ASC

        WITH collect(n) AS nodes

        UNWIND range(0, size(nodes) - 2) AS i
        WITH nodes[i] AS node1, nodes[i + 1] AS node2

        MERGE (node1)-[:NEXT_ON_TIMELINE]->(node2)

        RETURN node1, node2
        """

        result = []
        self.logger.info('Creating timeline relationships')
        try:
            result = self.execute_query(cypher_query)
        except Exception as e:
            self.logger.error(f'Exception: {e}\n{traceback.format_exc()}')
        return result

    def create_profile_relationships(self):
        """
        Creates 'USES_PROFILE' relationships between extrusions and profiles based on the profile_tokens list.

        Returns:
            list: The result values from the query execution.
        """
        cypher_query = r"""
        // Find extrusions with profile_tokens property and match them to profiles with the same id_token
        MATCH (f:`ExtrudeFeature`)
        WHERE f.profile_tokens IS NOT NULL
        UNWIND f.profile_tokens AS profile_token
        MATCH (p:`Profile` {id_token: profile_token})
        MERGE (f)-[:USES_PROFILE]->(p)
        RETURN f.id_token AS feature_id, collect(p.id_token) AS profile_ids
        """
        result = []
        self.logger.info('Creating profile/feature relationships')
        try:
            result = self.execute_query(cypher_query)
        except Exception as e:
            self.logger.error(f'Exception: {e}\n{traceback.format_exc()}')
        return result

    def create_adjacent_face_relationships(self):
        """
        Creates 'ADJACENT' relationships between faces sharing the same edge.

        Returns:
            list: The result values from the query execution.
        """
        cypher_query = r"""
        MATCH (e:`BRepEdge`)<-[:CONTAINS]-(f1:`BRepFace`), 
              (e)<-[:CONTAINS]-(f2:`BRepFace`)
        WHERE id(f1) <> id(f2)
        MERGE (f1)-[:ADJACENT]->(f2)
        MERGE (f2)-[:ADJACENT]->(f1)
        RETURN f1.id_token AS face1_id, f2.id_token AS face2_id
        """
        result = []
        self.logger.info('Creating adjacent face relationships')
        try:
            result = self.execute_query(cypher_query)
        except Exception as e:
            self.logger.error(f'Exception: {e}\n{traceback.format_exc()}')
        return result

    def create_adjacent_edge_relationships(self):
        """
        Creates 'ADJACENT' relationships between edges sharing the same vertex.

        Returns:
            list: The result values from the query execution.
        """
        cypher_query = r"""
        // Find BRepEdges that share BRepVertices and create ADJACENT relationships between them
        MATCH (v:`BRepVertex`)<-[:CONTAINS]-(e1:`BRepEdge`), 
            (v)<-[:CONTAINS]-(e2:`BRepEdge`)
        WHERE id(e1) <> id(e2)
        MERGE (e1)-[:ADJACENT]->(e2)
        MERGE (e2)-[:ADJACENT]->(e1)
        RETURN e1.id_token AS edge1_id, collect(e2.id_token) AS adjacent_edge_ids
        """
        result = []
        self.logger.info('Creating adjacent edge relationships')
        try:
            result = self.execute_query(cypher_query)
        except Exception as e:
            self.logger.error(f'Exception: {e}\n{traceback.format_exc()}')
        return result
    
    def create_sketch_relationships(self):
        """
        Creates various relationships between sketch entities.
        - CONNECTED_TO relationships between SketchPoints and SketchEntities.
        - STARTS_AT and ENDS_AT relationships for SketchCurves and SketchPoints.
        - STARTS_AT and ENDS_AT relationships for SketchLines and SketchPoints.
        - CONTAINS relationships between Sketches and Profiles.
        - CONTAINS relationships between Profiles and SketchEntities.

        Returns:
            list: The result values from the query execution.
        """
        queries = {
            'connected_entities': r"""
            MATCH (sp:`SketchPoint`)
            WHERE sp.connectedEntities IS NOT NULL
            UNWIND sp.connectedEntities AS entity_token
            MATCH (se {id_token: entity_token})
            MERGE (sp)-[:CONNECTED_TO]->(se)
            """,
            'sketch_curves': r"""
            MATCH (sc:`SketchCurve`)
            WHERE sc.startPoint IS NOT NULL AND sc.endPoint IS NOT NULL
            MATCH (sp1 {id_token: sc.startPoint})
            MATCH (sp2 {id_token: sc.endPoint})
            MERGE (sc)-[:STARTS_AT]->(sp1)
            MERGE (sc)-[:ENDS_AT]->(sp2)
            """,
            'profile_contains': r"""
            MATCH (s:`Sketch`)-[:CONTAINS]->(p:`Profile`)
            WHERE p.profile_curves IS NOT NULL
            UNWIND p.profile_curves AS curve_token
            MATCH (sc {id_token: curve_token})
            MERGE (p)-[:CONTAINS]->(sc)
            """,
            'sketch_lines': r"""
            MATCH (sc:`SketchLine`)
            WHERE sc.startPoint IS NOT NULL AND sc.endPoint IS NOT NULL

            // Ensure that the startPoint and endPoint nodes exist
            WITH sc, sc.startPoint AS startPointToken, sc.endPoint AS endPointToken
            MATCH (sp1 {id_token: startPointToken})
            MATCH (sp2 {id_token: endPointToken})

            // Create relationships
            MERGE (sc)-[:STARTS_AT]->(sp1)
            MERGE (sc)-[:ENDS_AT]->(sp2)

            RETURN sc, sp1, sp2
            """
        }
        result = []
        for name, query in queries.items():
            self.logger.info(f'Creating relationships for {name}')
            try:
                res = self.execute_query(query)
                result.extend(res)
            except Exception as e:
                self.logger.error(f'Exception in {name} relationships: {e}')
        return result
    
    def link_sketches_to_planes(self):
        """
        Creates 'BUILT_ON' relationships between sketches and their reference planes or faces.

        Returns:
            list: The result values from the query execution.
        """
        cypher_query = r"""
        MATCH (s:`Sketch`)
        WHERE s.reference_plane_entity_token IS NOT NULL
        MATCH (p {id_token: s.reference_plane_entity_token})
        MERGE (s)-[:BUILT_ON]->(p)
        RETURN s.id_token AS sketch_id, p.id_token AS plane_id, labels(p) AS plane_labels
        """
        
        result = []
        self.logger.info('Creating sketch to plane/face relationships')
        try:
            result = self.execute_query(cypher_query)
        except Exception as e:
            self.logger.error(f'Exception in linking sketches to planes: {e}\n{traceback.format_exc()}')
        return result
    
    def link_sketch_entities_to_dimensions(self):
        """
        Creates 'LINKED_TO_DIMENSION' relationships between sketch entities and their corresponding dimensions.

        This function connects any node with a sketchDimensions property to all the SketchDimension nodes
        that share the same id_token as the ones in the list under the sketchDimensions property.

        Returns:
            list: The result values from the query execution.
        """
        cypher_query = r"""
        MATCH (n)
        WHERE n.sketchDimensions IS NOT NULL AND size(n.sketchDimensions) > 0
        WITH n, n.sketchDimensions AS dimension_tokens
        UNWIND dimension_tokens AS dimension_token
        MATCH (d) WHERE d.id_token = dimension_token
        MERGE (n)-[:LINKED_TO_DIMENSION]->(d)
        RETURN n.id_token AS entity_id, collect(d.id_token) AS dimension_ids, labels(n) AS entity_labels
        """
        
        result = []
        self.logger.info('Creating relationships between sketch entities and their dimensions')
        try:
            result = self.execute_query(cypher_query)
        except Exception as e:
            self.logger.error(f'Exception in linking sketch entities to dimensions: {e}')
        return result

    def link_construction_planes(self):
        """
        Creates relationships between construction planes and their defining entities.

        Returns:
            list: The result values from the query execution.
        """
        cypher_queries = {
            'at_angle': """
                MATCH (cp:`ConstructionPlane` {definition_type: 'AtAngle'})
                MATCH (linearEntity {id_token: cp.linear_entity}), (planarEntity {id_token: cp.planar_entity})
                MERGE (cp)-[:DEFINED_BY]->(linearEntity)
                MERGE (cp)-[:DEFINED_BY]->(planarEntity)
                RETURN cp.id_token AS plane_id, linearEntity.id_token AS linear_entity_id, planarEntity.id_token AS planar_entity_id
            """,
            'by_plane': """
                MATCH (cp:`ConstructionPlane` {definition_type: 'ByPlane'})
                MATCH (plane {id_token: cp.plane})
                MERGE (cp)-[:DEFINED_BY]->(plane)
                RETURN cp.id_token AS plane_id, plane.id_token AS plane_entity_id
            """,
            'distance_on_path': """
                MATCH (cp:`ConstructionPlane` {definition_type: 'DistanceOnPath'})
                MATCH (pathEntity {id_token: cp.path_entity})
                MERGE (cp)-[:DEFINED_BY]->(pathEntity)
                RETURN cp.id_token AS plane_id, pathEntity.id_token AS path_entity_id
            """,
            'midplane': """
                MATCH (cp:`ConstructionPlane` {definition_type: 'Midplane'})
                MATCH (planarEntityOne {id_token: cp.planar_entity_one}), (planarEntityTwo {id_token: cp.planar_entity_two})
                MERGE (cp)-[:DEFINED_BY]->(planarEntityOne)
                MERGE (cp)-[:DEFINED_BY]->(planarEntityTwo)
                RETURN cp.id_token AS plane_id, planarEntityOne.id_token AS planar_entity_one_id, planarEntityTwo.id_token AS planar_entity_two_id
            """,
            'offset': """
                MATCH (cp:`ConstructionPlane` {definition_type: 'Offset'})
                MATCH (planarEntity {id_token: cp.planar_entity})
                MERGE (cp)-[:DEFINED_BY]->(planarEntity)
                RETURN cp.id_token AS plane_id, planarEntity.id_token AS planar_entity_id
            """,
            'tangent_at_point': """
                MATCH (cp:`ConstructionPlane` {definition_type: 'TangentAtPoint'})
                MATCH (tangentFace {id_token: cp.tangent_face}), (pointEntity {id_token: cp.point_entity})
                MERGE (cp)-[:DEFINED_BY]->(tangentFace)
                MERGE (cp)-[:DEFINED_BY]->(pointEntity)
                RETURN cp.id_token AS plane_id, tangentFace.id_token AS tangent_face_id, pointEntity.id_token AS point_entity_id
            """,
            'tangent': """
                MATCH (cp:`ConstructionPlane` {definition_type: 'Tangent'})
                MATCH (tangentFace {id_token: cp.tangent_face}), (planarEntity {id_token: cp.planar_entity})
                MERGE (cp)-[:DEFINED_BY]->(tangentFace)
                MERGE (cp)-[:DEFINED_BY]->(planarEntity)
                RETURN cp.id_token AS plane_id, tangentFace.id_token AS tangent_face_id, planarEntity.id_token AS planar_entity_id
            """,
            'three_points': """
                MATCH (cp:`ConstructionPlane` {definition_type: 'ThreePoints'})
                MATCH (pointEntityOne {id_token: cp.point_entity_one}), (pointEntityTwo {id_token: cp.point_entity_two}), (pointEntityThree {id_token: cp.point_entity_three})
                MERGE (cp)-[:DEFINED_BY]->(pointEntityOne)
                MERGE (cp)-[:DEFINED_BY]->(pointEntityTwo)
                MERGE (cp)-[:DEFINED_BY]->(pointEntityThree)
                RETURN cp.id_token AS plane_id, pointEntityOne.id_token AS point_entity_one_id, pointEntityTwo.id_token AS point_entity_two_id, pointEntityThree.id_token AS point_entity_three_id
            """,
            'two_edges': """
                MATCH (cp:`ConstructionPlane` {definition_type: 'TwoEdges'})
                MATCH (linearEntityOne {id_token: cp.linear_entity_one}), (linearEntityTwo {id_token: cp.linear_entity_two})
                MERGE (cp)-[:DEFINED_BY]->(linearEntityOne)
                MERGE (cp)-[:DEFINED_BY]->(linearEntityTwo)
                RETURN cp.id_token AS plane_id, linearEntityOne.id_token AS linear_entity_one_id, linearEntityTwo.id_token AS linear_entity_two_id
            """
        }

        result = []
        self.logger.info('Creating relationships for construction planes')
        for definition_type, query in cypher_queries.items():
            try:
                self.logger.info(f'Processing {definition_type} definition type')
                res = self.execute_query(query)
                result.extend(res)
            except Exception as e:
                self.logger.error(f'Exception in linking {definition_type} construction planes: {e}\n{traceback.format_exc()}')
        return result
    
    def link_feature_to_extents_and_faces(self):
        """
        Links features to their extents and faces based on various properties.

        Returns:
            list: The result values from the query execution.
        """
        cypher_query = r"""
        MATCH (f)
        WHERE f.extentOne IS NOT NULL OR f.extentTwo IS NOT NULL
        OPTIONAL MATCH (e1 {id_token: f.extentOne_object_id})
        OPTIONAL MATCH (e2 {id_token: f.extentTwo_object_id})
        
        // Create relationships to extents
        FOREACH (ignore IN CASE WHEN f.extentOne_object_id IS NOT NULL THEN [1] ELSE [] END |
            MERGE (f)-[:HAS_EXTENT_ONE]->(e1)
        )
        FOREACH (ignore IN CASE WHEN f.extentTwo_object_id IS NOT NULL THEN [1] ELSE [] END |
            MERGE (f)-[:HAS_EXTENT_TWO]->(e2)
        )
        
        // Link to faces
        WITH f
        OPTIONAL MATCH (sf {id_token: f.start_faces})
        OPTIONAL MATCH (ef {id_token: f.end_faces})
        OPTIONAL MATCH (sif {id_token: f.side_faces})
        
        // Create relationships to faces
        FOREACH (ignore IN CASE WHEN f.start_faces IS NOT NULL THEN [1] ELSE [] END |
            MERGE (f)-[:HAS_START_FACE]->(sf)
        )
        FOREACH (ignore IN CASE WHEN f.end_faces IS NOT NULL THEN [1] ELSE [] END |
            MERGE (f)-[:HAS_END_FACE]->(ef)
        )
        FOREACH (ignore IN CASE WHEN f.side_faces IS NOT NULL THEN [1] ELSE [] END |
            MERGE (f)-[:HAS_SIDE_FACE]->(sif)
        )
        
        RETURN f.id_token AS feature_id, 
               f.extentOne_object_id AS extent_one_id, 
               f.extentTwo_object_id AS extent_two_id,
               f.start_faces AS start_faces,
               f.end_faces AS end_faces,
               f.side_faces AS side_faces
        """
        
        result = []
        self.logger.info('Linking features to extents and faces')
        try:
            result = self.execute_query(cypher_query)
        except Exception as e:
            self.logger.error(f'Exception in linking features to extents and faces: {e}')
        return result

    def link_feature_to_axes_bodies_extents(self):
        """
        Links features to their axes, participant bodies, and extents based on various properties.

        Returns:
            list: The result values from the query execution.
        """
        queries = {
            "axis_relationships": r"""
            MATCH (f)
            WHERE f.axis_token IS NOT NULL
            OPTIONAL MATCH (a {id_token: f.axis_token})
            FOREACH (ignore IN CASE WHEN f.axis_token IS NOT NULL THEN [1] ELSE [] END |
                MERGE (f)-[:HAS_AXIS]->(a)
            )
            RETURN f.id_token AS feature_id, f.axis_token AS axis_id
            """,
            "participant_body_relationships": r"""
            MATCH (f)
            WHERE f.participant_bodies IS NOT NULL
            UNWIND f.participant_bodies AS body_token
            OPTIONAL MATCH (b {id_token: body_token})
            WITH f, b, body_token WHERE b IS NOT NULL
            FOREACH (ignore IN CASE WHEN body_token IS NOT NULL THEN [1] ELSE [] END |
                MERGE (f)-[:HAS_PARTICIPANT_BODY]->(b)
            )
            RETURN f.id_token AS feature_id, collect(b.id_token) AS participant_body_ids
            """,
            "extent_one_relationships": r"""
            MATCH (f)
            WHERE f.extentOne_object_id IS NOT NULL
            OPTIONAL MATCH (e1 {id_token: f.extentOne_object_id})
            FOREACH (ignore IN CASE WHEN f.extentOne_object_id IS NOT NULL THEN [1] ELSE [] END |
                MERGE (f)-[:HAS_EXTENT_ONE]->(e1)
            )
            RETURN f.id_token AS feature_id, f.extentOne_object_id AS extent_one_id
            """,
            "extent_two_relationships": r"""
            MATCH (f)
            WHERE f.extentTwo_object_id IS NOT NULL
            OPTIONAL MATCH (e2 {id_token: f.extentTwo_object_id})
            FOREACH (ignore IN CASE WHEN f.extentTwo_object_id IS NOT NULL THEN [1] ELSE [] END |
                MERGE (f)-[:HAS_EXTENT_TWO]->(e2)
            )
            RETURN f.id_token AS feature_id, f.extentTwo_object_id AS extent_two_id
            """
        }

        results = []
        self.logger.info('Linking features to axes, participant bodies, and extents')
        for name, query in queries.items():
            try:
                result = self.execute_query(query)
                results.extend(result)
                self.logger.info(f'Successfully completed {name}')
            except Exception as e:
                self.logger.error(f'Exception in {name}: {e}\n{traceback.format_exc()}')

        return results
    
<<<<<<< HEAD
    def link_sketch_dimensions(self):
        """
        Creates relationships between entities and their sketch dimensions based on various properties.

        Returns:
            dict: A dictionary containing the results of all transformations.
        """
        queries = [
            """
            MATCH (dim:SketchDimension)
            WHERE dim.point IS NOT NULL
            MATCH (e) WHERE e.id_token = dim.point
            MERGE (e)-[:HAS_DIMENSION]->(dim)
            """,
            """
            MATCH (dim:SketchDimension)
            WHERE dim.line IS NOT NULL
            MATCH (e) WHERE e.id_token = dim.line
            MERGE (e)-[:HAS_DIMENSION]->(dim)
            """,
            """
            MATCH (dim:SketchDimension)
            WHERE dim.line_one IS NOT NULL
            MATCH (e) WHERE e.id_token = dim.line_one
            MERGE (e)-[:HAS_DIMENSION]->(dim)
            """,
            """
            MATCH (dim:SketchDimension)
            WHERE dim.line_two IS NOT NULL
            MATCH (e) WHERE e.id_token = dim.line_two
            MERGE (e)-[:HAS_DIMENSION]->(dim)
            """,
            """
            MATCH (dim:SketchDimension)
            WHERE dim.circle_one IS NOT NULL
            MATCH (e) WHERE e.id_token = dim.circle_one
            MERGE (e)-[:HAS_DIMENSION]->(dim)
            """,
            """
            MATCH (dim:SketchDimension)
            WHERE dim.circle_two IS NOT NULL
            MATCH (e) WHERE e.id_token = dim.circle_two
            MERGE (e)-[:HAS_DIMENSION]->(dim)
            """,
            """
            MATCH (dim:SketchDimension)
            WHERE dim.entity IS NOT NULL
            MATCH (e) WHERE e.id_token = dim.entity
            MERGE (e)-[:HAS_DIMENSION]->(dim)
            """,
            """
            MATCH (dim:SketchDimension)
            WHERE dim.entity_one IS NOT NULL
            MATCH (e) WHERE e.id_token = dim.entity_one
            MERGE (e)-[:HAS_DIMENSION]->(dim)
            """,
            """
            MATCH (dim:SketchDimension)
            WHERE dim.entity_two IS NOT NULL
            MATCH (e) WHERE e.id_token = dim.entity_two
            MERGE (e)-[:HAS_DIMENSION]->(dim)
            """,
            """
            MATCH (dim:SketchDimension)
            WHERE dim.planar_surface IS NOT NULL
            MATCH (e) WHERE e.id_token = dim.planar_surface
            MERGE (e)-[:HAS_DIMENSION]->(dim)
            """,
            """
            MATCH (dim:SketchDimension)
            WHERE dim.surface IS NOT NULL
            MATCH (e) WHERE e.id_token = dim.surface
            MERGE (e)-[:HAS_DIMENSION]->(dim)
            """,
            """
            MATCH (dim:SketchDimension)
            WHERE dim.ellipse IS NOT NULL
            MATCH (e) WHERE e.id_token = dim.ellipse
            MERGE (e)-[:HAS_DIMENSION]->(dim)
            """,
            """
            MATCH (dim:SketchDimension)
            WHERE dim.offset_constraint IS NOT NULL
            MATCH (e) WHERE e.id_token = dim.offset_constraint
            MERGE (e)-[:HAS_DIMENSION]->(dim)
            """,
            """
            MATCH (dim:SketchDimension)
            WHERE dim.circle_or_arc IS NOT NULL
            MATCH (e) WHERE e.id_token = dim.circle_or_arc
            MERGE (e)-[:HAS_DIMENSION]->(dim)
            """
        ]

        results = []
        for query in queries:
            self.logger.info(f'Executing query: {query}')
            try:
                result = self.execute_query(query)
                results.extend(result)
            except Exception as e:
                self.logger.error(f'Exception in executing query: {e}')

        return results



    def link_geometric_constraints(self):
        """
        Creates relationships between entities and their geometric constraints based on various properties.

        Returns:
            dict: A dictionary containing the results of all transformations.
        """
        queries = [
            """
            MATCH (gc:GeometricConstraint)
            WHERE gc.point IS NOT NULL
            MATCH (e) WHERE e.id_token = gc.point
            MERGE (e)-[:HAS_CONSTRAINT]->(gc)
            """,
            """
            MATCH (gc:GeometricConstraint)
            WHERE gc.point_one IS NOT NULL
            MATCH (e) WHERE e.id_token = gc.point_one
            MERGE (e)-[:HAS_CONSTRAINT]->(gc)
            """,
            """
            MATCH (gc:GeometricConstraint)
            WHERE gc.point_two IS NOT NULL
            MATCH (e) WHERE e.id_token = gc.point_two
            MERGE (e)-[:HAS_CONSTRAINT]->(gc)
            """,
            """
            MATCH (gc:GeometricConstraint)
            WHERE gc.line IS NOT NULL
            MATCH (e) WHERE e.id_token = gc.line
            MERGE (e)-[:HAS_CONSTRAINT]->(gc)
            """,
            """
            MATCH (gc:GeometricConstraint)
            WHERE gc.curve_one IS NOT NULL
            MATCH (e) WHERE e.id_token = gc.curve_one
            MERGE (e)-[:HAS_CONSTRAINT]->(gc)
            """,
            """
            MATCH (gc:GeometricConstraint)
            WHERE gc.curve_two IS NOT NULL
            MATCH (e) WHERE e.id_token = gc.curve_two
            MERGE (e)-[:HAS_CONSTRAINT]->(gc)
            """,
            """
            MATCH (gc:GeometricConstraint)
            WHERE gc.line_one IS NOT NULL
            MATCH (e) WHERE e.id_token = gc.line_one
            MERGE (e)-[:HAS_CONSTRAINT]->(gc)
            """,
            """
            MATCH (gc:GeometricConstraint)
            WHERE gc.line_two IS NOT NULL
            MATCH (e) WHERE e.id_token = gc.line_two
            MERGE (e)-[:HAS_CONSTRAINT]->(gc)
            """,
            """
            MATCH (gc:GeometricConstraint)
            WHERE gc.entities IS NOT NULL
            UNWIND gc.entities AS entity_token
            MATCH (e) WHERE e.id_token = entity_token
            MERGE (e)-[:HAS_CONSTRAINT]->(gc)
            """,
            """
            MATCH (gc:GeometricConstraint)
            WHERE gc.entity IS NOT NULL
            MATCH (e) WHERE e.id_token = gc.entity
            MERGE (e)-[:HAS_CONSTRAINT]->(gc)
            """,
            """
            MATCH (gc:GeometricConstraint)
            WHERE gc.entity_one IS NOT NULL
            MATCH (e) WHERE e.id_token = gc.entity_one
            MERGE (e)-[:HAS_CONSTRAINT]->(gc)
            """,
            """
            MATCH (gc:GeometricConstraint)
            WHERE gc.entity_two IS NOT NULL
            MATCH (e) WHERE e.id_token = gc.entity_two
            MERGE (e)-[:HAS_CONSTRAINT]->(gc)
            """,
            """
            MATCH (gc:GeometricConstraint)
            WHERE gc.created_entities IS NOT NULL
            UNWIND gc.created_entities AS entity_token
            MATCH (e) WHERE e.id_token = entity_token
            MERGE (e)-[:HAS_CONSTRAINT]->(gc)
            """,
            """
            MATCH (gc:GeometricConstraint)
            WHERE gc.center_point IS NOT NULL
            MATCH (e) WHERE e.id_token = gc.center_point
            MERGE (e)-[:HAS_CONSTRAINT]->(gc)
            """,
            """
            MATCH (gc:GeometricConstraint)
            WHERE gc.planar_surface IS NOT NULL
            MATCH (e) WHERE e.id_token = gc.planar_surface
            MERGE (e)-[:HAS_CONSTRAINT]->(gc)
            """,
            """
            MATCH (gc:GeometricConstraint)
            WHERE gc.mid_point_curve IS NOT NULL
            MATCH (e) WHERE e.id_token = gc.mid_point_curve
            MERGE (e)-[:HAS_CONSTRAINT]->(gc)
            """,
            """
            MATCH (gc:GeometricConstraint)
            WHERE gc.surface IS NOT NULL
            MATCH (e) WHERE e.id_token = gc.surface
            MERGE (e)-[:HAS_CONSTRAINT]->(gc)
            """,
            """
            MATCH (gc:GeometricConstraint)
            WHERE gc.child_curves IS NOT NULL
            UNWIND gc.child_curves AS entity_token
            MATCH (e) WHERE e.id_token = entity_token
            MERGE (e)-[:HAS_CONSTRAINT]->(gc)
            """,
            """
            MATCH (gc:GeometricConstraint)
            WHERE gc.dimension IS NOT NULL
            MATCH (e) WHERE e.id_token = gc.dimension
            MERGE (e)-[:HAS_CONSTRAINT]->(gc)
            """,
            """
            MATCH (gc:GeometricConstraint)
            WHERE gc.parent_curves IS NOT NULL
            UNWIND gc.parent_curves AS entity_token
            MATCH (e) WHERE e.id_token = entity_token
            MERGE (e)-[:HAS_CONSTRAINT]->(gc)
            """
        ]
        
        results = []
        for query in queries:
            try:
                result = self.execute_query(query)
                results.extend(result)
            except Exception as e:
                self.logger.error(f'Exception in executing query: {e}')
        
        return results
=======
    def create_sketch_axis_and_origin_for_all_sketches(self):
        """
        Matches all existing Sketch nodes, extracts axis and origin information,
        and creates SketchAxis and SketchOrigin nodes with relationships.

        Returns:
            None
        """
        try:
            query = """
            MATCH (sketch:Sketch)
            WITH sketch, sketch.origin AS origin_position, sketch.x_direction AS x_axis_vector, sketch.y_direction AS y_axis_vector, sketch.origin_point AS origin_id_token
            MERGE (origin:SketchEntity {id_token: origin_id_token})
            ON CREATE SET origin.position = origin_position
            ON MATCH SET origin :SketchOrigin
            SET origin :SketchEntity
            MERGE (x_axis:SketchAxis:SketchEntity {name: 'x', vector: x_axis_vector})
            MERGE (y_axis:SketchAxis:SketchEntity {name: 'y', vector: y_axis_vector})
            MERGE (x_axis)-[:STARTS_WITH]->(origin)
            MERGE (y_axis)-[:STARTS_WITH]->(origin)
            MERGE (y_axis)-[:PERPENDICULAR_TO]->(x_axis)
            MERGE (sketch)-[:CONTAINS]->(x_axis)
            MERGE (sketch)-[:CONTAINS]->(y_axis)
            MERGE (sketch)-[:CONTAINS]->(origin)
            """

            self.execute_query(query)
            self.logger.info("Successfully created sketch axis and origin nodes for all sketches")
        except Exception as e:
            self.logger.error(f"Error creating sketch axis and origin nodes for all sketches: {e}\n{traceback.format_exc()}")
>>>>>>> b8055b26

# Usage example
if __name__ == "__main__":
    import os
    from ..utils.credential_utils import load_credentials

    # Load environment variables from .env file
    dotenv_path = os.path.join(os.path.dirname(os.path.abspath(__file__)), '.env')
    credentials = load_credentials(dotenv_path=dotenv_path)

    # Neo4j credentials
    NEO4J_URI = credentials["NEO4J_URI"]
    NEO4J_USER = credentials["NEO4J_USER"]
    NEO4J_PASSWORD = credentials["NEO4J_PASSWORD"]

    transformer = Neo4jTransformer(NEO4J_URI, NEO4J_USER, NEO4J_PASSWORD)
    try:
        nodes = transformer.create_timeline_relationships()
        for record in nodes:
            print(record)
        transformer.create_face_adjacencies()
    finally:
        transformer.close()<|MERGE_RESOLUTION|>--- conflicted
+++ resolved
@@ -63,11 +63,8 @@
             self.link_construction_planes,
             self.link_feature_to_extents_and_faces,
             self.link_feature_to_axes_bodies_extents,
-<<<<<<< HEAD
+            self.create_sketch_axis_and_origin_for_all_sketches,
             self.link_geometric_constraints,
-=======
-            self.create_sketch_axis_and_origin_for_all_sketches,
->>>>>>> b8055b26
         ]
         
         results = {}
@@ -493,9 +490,10 @@
             except Exception as e:
                 self.logger.error(f'Exception in {name}: {e}\n{traceback.format_exc()}')
 
+                self.logger.error(f'Exception in {name}: {e}')
+
         return results
     
-<<<<<<< HEAD
     def link_sketch_dimensions(self):
         """
         Creates relationships between entities and their sketch dimensions based on various properties.
@@ -746,7 +744,7 @@
                 self.logger.error(f'Exception in executing query: {e}')
         
         return results
-=======
+    
     def create_sketch_axis_and_origin_for_all_sketches(self):
         """
         Matches all existing Sketch nodes, extracts axis and origin information,
@@ -777,7 +775,6 @@
             self.logger.info("Successfully created sketch axis and origin nodes for all sketches")
         except Exception as e:
             self.logger.error(f"Error creating sketch axis and origin nodes for all sketches: {e}\n{traceback.format_exc()}")
->>>>>>> b8055b26
 
 # Usage example
 if __name__ == "__main__":
